--- conflicted
+++ resolved
@@ -76,10 +76,6 @@
 #   - SIratio = proportion of people being seriously infected
 #   - delta = recovery rate of seriously infected
 #   - alpha = number of recovered people losing immunity
-<<<<<<< HEAD
-=======
-#   - lambdas = recorded array of lambdas with timestamps
->>>>>>> 03e8e202
 """
 function plot_SIR(S0, I0, SI0, R0, days, params)
     solution = solve_SIR(S0, I0, SI0, R0, days, params) # Solve the SIR model
@@ -104,10 +100,7 @@
 #   - SIratio = proportion of people being seriously infected
 #   - delta = recovery rate of seriously infected
 #   - alpha = number of recovered people losing immunity
-<<<<<<< HEAD
 # - infect = determines whether to plot infected or seriously infected data
-=======
->>>>>>> 03e8e202
 """
 function plot_infected(S0, I0, SI0, R0, days, params, infect)
     solution = solve_SIR(S0, I0, SI0, R0, days, params) # Solve the SIR model
@@ -117,16 +110,6 @@
     ti = [15,16,17,18,19,20,21,22,23,24,25,26,27,28,29,30]
     actual_seriously_infected = [0,0,1,2,5,5,5,2,9,4]
     tsi = [21,22,23,24,25,26,27,28,29,30]
-
-    infected = []
-    seriously_infected = []
-    time = []
-
-    for i = 1:length(solution.t)
-        push!(infected,solution.u[i][2])
-        push!(seriously_infected,solution.u[i][3])
-        push!(time, solution.t[i])
-    end
 
     infected = []
     seriously_infected = []
